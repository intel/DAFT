--- conflicted
+++ resolved
@@ -396,14 +396,7 @@
 bootcmd=setenv autoload no; dhcp; setenv bootargs console=ttyO0,115200n8, root=/dev/nfs nfsroot=${serverip}:/daft/bbb_fs,vers=3 ro ip=${ipaddr}; tftp 0x81000000 bbb_fs/boot/vmlinuz-4.4.9-ti-r25; tftp 0x80000000 bbb_fs/boot/dtbs/4.4.9-ti-r25/am335x-boneblack.dtb; bootz 0x81000000 - 0x80000000
 uenvcmd=boot
 ```
-
-<<<<<<< HEAD
-You can use the default factory image inside the BBB or flash a working BBB image
-with U-Boot to SD card. If you want to use the image inside BBB just boot it and
-use [USB-serial cable](#usb-serial), SSH or monitor and keyboard to change the
-file. For problems with USB-serial booting refer to [PC to BBB serial connection](#61-pc-to-bbb-serial-connection)
-=======
->>>>>>> 7c0f0875
+For problems with USB-serial booting refer to [PC to BBB serial connection](#61-pc-to-bbb-serial-connection)
 
 If you want to use SD card you have to first boot BBB with the factory image and
 use following command on it to destroy its U-Boot files so it won't boot from
